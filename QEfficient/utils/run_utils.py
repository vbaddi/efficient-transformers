# -----------------------------------------------------------------------------
#
# Copyright (c)  2023-2024 Qualcomm Innovation Center, Inc. All rights reserved.
# SPDX-License-Identifier: BSD-3-Clause
#
# -----------------------------------------------------------------------------

import numpy as np
import onnxruntime
import torch
import onnx

from QEfficient.utils.logging_utils import logger

from .generate_inputs import InputHandler


class ApiRunner:
    """
    ApiRunner class is responsible for:

    1. Running Huggingface PyTorch model
    2. Running KV Pytorch Model
    3. Running ONNX model on ONNXRT
    4. Running ONNX Model on Cloud AI 100
    """

    def __init__(self, tokenizer, prompt, prompt_len, ctx_len):
        """
        Initialization
        :param tokenizer: tokenizer
        :param input_str: List[str]
        :param prompt_len: int
        :param ctx_len: int
        """
<<<<<<< HEAD
        if tokenizer.padding_side != "right":
            logger.warning("Please use padding_side='right' while initializing the tokenizer")
            tokenizer.padding_side = "right"
=======
        if tokenizer.padding_side != "left":
            logger.warning("Please use padding_side='left' while initializing the tokenizer")
            tokenizer.padding_side = "left"
>>>>>>> 4c8b4c9c
        if tokenizer.pad_token_id is None:
            tokenizer.pad_token_id = tokenizer.eos_token_id
        self.tokenizer = tokenizer
        self.prompt = prompt
        self.prompt_len = prompt_len
        self.ctx_len = ctx_len
        self.gen_len = self.ctx_len - self.prompt_len

        self.input_handler = InputHandler(self.tokenizer, self.prompt, self.prompt_len, self.ctx_len)

    def run_hf_model_on_pytorch(self, model_hf):
        """
        Function responsible for running Huggingface PyTorch model and return the output tokens
        :param model_hf: pytorch model
        :return generated_ids: numpy.ndarray - output tokens
        """
        input_ids = self.tokenizer.encode(self.prompt[0], return_tensors="pt")

        input_ids_len = len(input_ids[0])

        with torch.no_grad():
            for _ in range(self.gen_len):
                outputs = model_hf(input_ids)
                logits = outputs.logits[:, -1, :]
                predicted_token_id = torch.argmax(logits, dim=-1)
                input_ids = torch.cat([input_ids, predicted_token_id.unsqueeze(1)], dim=-1)

        generated_ids = input_ids[0][input_ids_len:].detach().numpy()
        generated_text = self.tokenizer.decode(generated_ids, skip_special_tokens=True)
        print("Original HF Model Outputs (Torch CPU): \n")
        print("Prompt:", repr(self.prompt))
        print("Completion:", repr(generated_text))
        return generated_ids


    def run_kv_model_on_pytorch(self, model, n_layer, padding_shape):
        """
        Function responsible for running KV PyTorch model and return the output tokens
        :param model_hf: pytorch model
        :param n_layer : int
        :param padding_shape : List[int]
        :return generated_ids: numpy.ndarray - output tokens
        """

        generated_ids = []
        inputs = self.input_handler.prepare_pytorch_inputs(n_layer, padding_shape)

        pt_outputs = model(**inputs)
        for i in range(1, self.gen_len):
            generated_ids.append(pt_outputs["logits"].argmax(-1).reshape(-1, 1))
            inputs = self.input_handler.update_pytorch_inputs(i, inputs, pt_outputs)
            pt_outputs = model(**inputs)

        generated_ids.append(pt_outputs["logits"].argmax(-1).reshape(-1, 1))
        generated_ids = np.concatenate(generated_ids, axis=1)
        predicted_string = self.tokenizer.batch_decode(generated_ids, skip_special_tokens=True)
        print("QEff Transformed HF Model Outputs (Torch CPU): \n")
        print("Prompt:", repr(self.prompt))
        print("Completion:", repr(predicted_string))
        return generated_ids

    def run_ort_session(self, inputs, session, n_layer):
        """
        Function responsible for running onnxrt session with given inputs and passing retained state outputs to be used for next iteration inputs
        :param inputs: Dict
        :param session: 'onnxruntime.capi.onnxruntime_inference_collection.InferenceSession'
        :param n_layer: int
        :return outputs: Dict
        """

        outputs = {}
        output_names = [x.name for x in session.get_outputs()]
        session_input_names = [x.name for x in session.get_inputs()]
        session_inputs = {}
        for inp_name in session_input_names:
            if inp_name in inputs.keys():
                session_inputs[inp_name] = inputs[inp_name]
        outputs_data = session.run(output_names, session_inputs)
        ort_outputs = dict(zip(output_names, outputs_data))

        present_key_values = []
        for i in range(n_layer):
            if "past_key." + str(i) + "_RetainedState" in ort_outputs:
                present_key_values.append(ort_outputs["past_key." + str(i) + "_RetainedState"])
            if "past_value." + str(i) + "_RetainedState" in ort_outputs:
                present_key_values.append(ort_outputs["past_value." + str(i) + "_RetainedState"])

        outputs["past_key_values"] = present_key_values
        outputs["logits"] = ort_outputs["logits"]

        return outputs

    def run_kv_model_on_ort(self, model_path, n_layer, padding_shape):
        """
        Function responsible for running ONNX model on onnxruntime and return the output tokens
        :param model_path: str
        :param n_layer : int
        :param padding_shape : List[int]
        :return generated_ids: numpy.ndarray - output tokens
        """

        # todo:vbaddi; find a better version to do this changes
        # Currently the gathernd invalid index is set to INT MAX(FP16) and hence fails in OnnxRuntime
        # Changing the constant value from INT MAX to -1. Fixes the issue.
        m = onnx.load(model_path, load_external_data=False)
        for node in m.graph.node:
            if node.op_type == "Constant":
                np_tensor = onnx.numpy_helper.to_array(node.attribute[0].t)
                if len(np_tensor.shape) == 0 and np_tensor.item() == 65504:
                    node.attribute[0].t.raw_data = np.array(-1).tobytes()
        
        onnxruntime_model = model_path[:-5] + "_ort.onnx"
        onnx.save(m, onnxruntime_model)
        session = onnxruntime.InferenceSession(onnxruntime_model)

        generated_ids = []
        inputs = self.input_handler.prepare_ort_inputs(n_layer, padding_shape)
        ort_outputs = self.run_ort_session(inputs, session, n_layer)

        for i in range(1, self.gen_len):
            generated_ids.append(ort_outputs["logits"].argmax(-1).reshape(-1, 1))
            inputs = self.input_handler.update_ort_inputs(i, inputs, ort_outputs, n_layer)
            ort_outputs = self.run_ort_session(inputs, session, n_layer)

        generated_ids.append(ort_outputs["logits"].argmax(-1).reshape(-1, 1))
        generated_ids = np.concatenate(generated_ids, axis=1)
        predicted_string = self.tokenizer.batch_decode(generated_ids, skip_special_tokens=True)
        print("QEff Transformed Onnx Model Outputs (OnnxRuntime CPU): \n")
        print("Prompt:", repr(self.prompt))
        print("Completion:", repr(predicted_string))
        return generated_ids

    def run_kv_model_on_cloud_ai_100(self, session, n_layer, padding_shape):
        """
        Function responsible for running ONNX model on Cloud AI 100 and return the output tokens
        :param qpc_path: str
        :param device_id: List[int]
        :param n_layer : int
        :param padding_shape : List[int]
        :return generated_ids: numpy.ndarray - output tokens
        """

        generated_ids = []
        inputs = self.input_handler.prepare_cloud_ai_100_inputs(n_layer, padding_shape)

        outputs = session.run(inputs)

        for i in range(1, self.gen_len):
            generated_ids.append(outputs["logits"].argmax(-1).reshape(-1, 1))
            inputs = self.input_handler.update_cloud_ai_100_inputs(i, inputs, outputs)
            session.skip_buffers([x for x in session.input_names + session.output_names if x.startswith("past_")])
            outputs = session.run(inputs)

        generated_ids.append(outputs["logits"].argmax(-1).reshape(-1, 1))
        generated_ids = np.concatenate(generated_ids, axis=1)
        predicted_string = self.tokenizer.batch_decode(generated_ids, skip_special_tokens=True)
        print("QEff Transformed Model Outputs (Cloud AI 100): \n")
        print("Prompt:", repr(self.prompt))
        print("Completion:", repr(predicted_string))
        return generated_ids
<|MERGE_RESOLUTION|>--- conflicted
+++ resolved
@@ -1,204 +1,198 @@
-# -----------------------------------------------------------------------------
-#
-# Copyright (c)  2023-2024 Qualcomm Innovation Center, Inc. All rights reserved.
-# SPDX-License-Identifier: BSD-3-Clause
-#
-# -----------------------------------------------------------------------------
-
-import numpy as np
-import onnxruntime
-import torch
-import onnx
-
-from QEfficient.utils.logging_utils import logger
-
-from .generate_inputs import InputHandler
-
-
-class ApiRunner:
-    """
-    ApiRunner class is responsible for:
-
-    1. Running Huggingface PyTorch model
-    2. Running KV Pytorch Model
-    3. Running ONNX model on ONNXRT
-    4. Running ONNX Model on Cloud AI 100
-    """
-
-    def __init__(self, tokenizer, prompt, prompt_len, ctx_len):
-        """
-        Initialization
-        :param tokenizer: tokenizer
-        :param input_str: List[str]
-        :param prompt_len: int
-        :param ctx_len: int
-        """
-<<<<<<< HEAD
-        if tokenizer.padding_side != "right":
-            logger.warning("Please use padding_side='right' while initializing the tokenizer")
-            tokenizer.padding_side = "right"
-=======
-        if tokenizer.padding_side != "left":
-            logger.warning("Please use padding_side='left' while initializing the tokenizer")
-            tokenizer.padding_side = "left"
->>>>>>> 4c8b4c9c
-        if tokenizer.pad_token_id is None:
-            tokenizer.pad_token_id = tokenizer.eos_token_id
-        self.tokenizer = tokenizer
-        self.prompt = prompt
-        self.prompt_len = prompt_len
-        self.ctx_len = ctx_len
-        self.gen_len = self.ctx_len - self.prompt_len
-
-        self.input_handler = InputHandler(self.tokenizer, self.prompt, self.prompt_len, self.ctx_len)
-
-    def run_hf_model_on_pytorch(self, model_hf):
-        """
-        Function responsible for running Huggingface PyTorch model and return the output tokens
-        :param model_hf: pytorch model
-        :return generated_ids: numpy.ndarray - output tokens
-        """
-        input_ids = self.tokenizer.encode(self.prompt[0], return_tensors="pt")
-
-        input_ids_len = len(input_ids[0])
-
-        with torch.no_grad():
-            for _ in range(self.gen_len):
-                outputs = model_hf(input_ids)
-                logits = outputs.logits[:, -1, :]
-                predicted_token_id = torch.argmax(logits, dim=-1)
-                input_ids = torch.cat([input_ids, predicted_token_id.unsqueeze(1)], dim=-1)
-
-        generated_ids = input_ids[0][input_ids_len:].detach().numpy()
-        generated_text = self.tokenizer.decode(generated_ids, skip_special_tokens=True)
-        print("Original HF Model Outputs (Torch CPU): \n")
-        print("Prompt:", repr(self.prompt))
-        print("Completion:", repr(generated_text))
-        return generated_ids
-
-
-    def run_kv_model_on_pytorch(self, model, n_layer, padding_shape):
-        """
-        Function responsible for running KV PyTorch model and return the output tokens
-        :param model_hf: pytorch model
-        :param n_layer : int
-        :param padding_shape : List[int]
-        :return generated_ids: numpy.ndarray - output tokens
-        """
-
-        generated_ids = []
-        inputs = self.input_handler.prepare_pytorch_inputs(n_layer, padding_shape)
-
-        pt_outputs = model(**inputs)
-        for i in range(1, self.gen_len):
-            generated_ids.append(pt_outputs["logits"].argmax(-1).reshape(-1, 1))
-            inputs = self.input_handler.update_pytorch_inputs(i, inputs, pt_outputs)
-            pt_outputs = model(**inputs)
-
-        generated_ids.append(pt_outputs["logits"].argmax(-1).reshape(-1, 1))
-        generated_ids = np.concatenate(generated_ids, axis=1)
-        predicted_string = self.tokenizer.batch_decode(generated_ids, skip_special_tokens=True)
-        print("QEff Transformed HF Model Outputs (Torch CPU): \n")
-        print("Prompt:", repr(self.prompt))
-        print("Completion:", repr(predicted_string))
-        return generated_ids
-
-    def run_ort_session(self, inputs, session, n_layer):
-        """
-        Function responsible for running onnxrt session with given inputs and passing retained state outputs to be used for next iteration inputs
-        :param inputs: Dict
-        :param session: 'onnxruntime.capi.onnxruntime_inference_collection.InferenceSession'
-        :param n_layer: int
-        :return outputs: Dict
-        """
-
-        outputs = {}
-        output_names = [x.name for x in session.get_outputs()]
-        session_input_names = [x.name for x in session.get_inputs()]
-        session_inputs = {}
-        for inp_name in session_input_names:
-            if inp_name in inputs.keys():
-                session_inputs[inp_name] = inputs[inp_name]
-        outputs_data = session.run(output_names, session_inputs)
-        ort_outputs = dict(zip(output_names, outputs_data))
-
-        present_key_values = []
-        for i in range(n_layer):
-            if "past_key." + str(i) + "_RetainedState" in ort_outputs:
-                present_key_values.append(ort_outputs["past_key." + str(i) + "_RetainedState"])
-            if "past_value." + str(i) + "_RetainedState" in ort_outputs:
-                present_key_values.append(ort_outputs["past_value." + str(i) + "_RetainedState"])
-
-        outputs["past_key_values"] = present_key_values
-        outputs["logits"] = ort_outputs["logits"]
-
-        return outputs
-
-    def run_kv_model_on_ort(self, model_path, n_layer, padding_shape):
-        """
-        Function responsible for running ONNX model on onnxruntime and return the output tokens
-        :param model_path: str
-        :param n_layer : int
-        :param padding_shape : List[int]
-        :return generated_ids: numpy.ndarray - output tokens
-        """
-
-        # todo:vbaddi; find a better version to do this changes
-        # Currently the gathernd invalid index is set to INT MAX(FP16) and hence fails in OnnxRuntime
-        # Changing the constant value from INT MAX to -1. Fixes the issue.
-        m = onnx.load(model_path, load_external_data=False)
-        for node in m.graph.node:
-            if node.op_type == "Constant":
-                np_tensor = onnx.numpy_helper.to_array(node.attribute[0].t)
-                if len(np_tensor.shape) == 0 and np_tensor.item() == 65504:
-                    node.attribute[0].t.raw_data = np.array(-1).tobytes()
-        
-        onnxruntime_model = model_path[:-5] + "_ort.onnx"
-        onnx.save(m, onnxruntime_model)
-        session = onnxruntime.InferenceSession(onnxruntime_model)
-
-        generated_ids = []
-        inputs = self.input_handler.prepare_ort_inputs(n_layer, padding_shape)
-        ort_outputs = self.run_ort_session(inputs, session, n_layer)
-
-        for i in range(1, self.gen_len):
-            generated_ids.append(ort_outputs["logits"].argmax(-1).reshape(-1, 1))
-            inputs = self.input_handler.update_ort_inputs(i, inputs, ort_outputs, n_layer)
-            ort_outputs = self.run_ort_session(inputs, session, n_layer)
-
-        generated_ids.append(ort_outputs["logits"].argmax(-1).reshape(-1, 1))
-        generated_ids = np.concatenate(generated_ids, axis=1)
-        predicted_string = self.tokenizer.batch_decode(generated_ids, skip_special_tokens=True)
-        print("QEff Transformed Onnx Model Outputs (OnnxRuntime CPU): \n")
-        print("Prompt:", repr(self.prompt))
-        print("Completion:", repr(predicted_string))
-        return generated_ids
-
-    def run_kv_model_on_cloud_ai_100(self, session, n_layer, padding_shape):
-        """
-        Function responsible for running ONNX model on Cloud AI 100 and return the output tokens
-        :param qpc_path: str
-        :param device_id: List[int]
-        :param n_layer : int
-        :param padding_shape : List[int]
-        :return generated_ids: numpy.ndarray - output tokens
-        """
-
-        generated_ids = []
-        inputs = self.input_handler.prepare_cloud_ai_100_inputs(n_layer, padding_shape)
-
-        outputs = session.run(inputs)
-
-        for i in range(1, self.gen_len):
-            generated_ids.append(outputs["logits"].argmax(-1).reshape(-1, 1))
-            inputs = self.input_handler.update_cloud_ai_100_inputs(i, inputs, outputs)
-            session.skip_buffers([x for x in session.input_names + session.output_names if x.startswith("past_")])
-            outputs = session.run(inputs)
-
-        generated_ids.append(outputs["logits"].argmax(-1).reshape(-1, 1))
-        generated_ids = np.concatenate(generated_ids, axis=1)
-        predicted_string = self.tokenizer.batch_decode(generated_ids, skip_special_tokens=True)
-        print("QEff Transformed Model Outputs (Cloud AI 100): \n")
-        print("Prompt:", repr(self.prompt))
-        print("Completion:", repr(predicted_string))
-        return generated_ids
+# -----------------------------------------------------------------------------
+#
+# Copyright (c)  2023-2024 Qualcomm Innovation Center, Inc. All rights reserved.
+# SPDX-License-Identifier: BSD-3-Clause
+#
+# -----------------------------------------------------------------------------
+
+import numpy as np
+import onnxruntime
+import torch
+import onnx
+
+from QEfficient.utils.logging_utils import logger
+
+from .generate_inputs import InputHandler
+
+
+class ApiRunner:
+    """
+    ApiRunner class is responsible for:
+
+    1. Running Huggingface PyTorch model
+    2. Running KV Pytorch Model
+    3. Running ONNX model on ONNXRT
+    4. Running ONNX Model on Cloud AI 100
+    """
+
+    def __init__(self, tokenizer, prompt, prompt_len, ctx_len):
+        """
+        Initialization
+        :param tokenizer: tokenizer
+        :param input_str: List[str]
+        :param prompt_len: int
+        :param ctx_len: int
+        """
+        if tokenizer.padding_side != "right":
+            logger.warning("Please use padding_side='right' while initializing the tokenizer")
+            tokenizer.padding_side = "right"
+        if tokenizer.pad_token_id is None:
+            tokenizer.pad_token_id = tokenizer.eos_token_id
+        self.tokenizer = tokenizer
+        self.prompt = prompt
+        self.prompt_len = prompt_len
+        self.ctx_len = ctx_len
+        self.gen_len = self.ctx_len - self.prompt_len
+
+        self.input_handler = InputHandler(self.tokenizer, self.prompt, self.prompt_len, self.ctx_len)
+
+    def run_hf_model_on_pytorch(self, model_hf):
+        """
+        Function responsible for running Huggingface PyTorch model and return the output tokens
+        :param model_hf: pytorch model
+        :return generated_ids: numpy.ndarray - output tokens
+        """
+        input_ids = self.tokenizer.encode(self.prompt[0], return_tensors="pt")
+
+        input_ids_len = len(input_ids[0])
+
+        with torch.no_grad():
+            for _ in range(self.gen_len):
+                outputs = model_hf(input_ids)
+                logits = outputs.logits[:, -1, :]
+                predicted_token_id = torch.argmax(logits, dim=-1)
+                input_ids = torch.cat([input_ids, predicted_token_id.unsqueeze(1)], dim=-1)
+
+        generated_ids = input_ids[0][input_ids_len:].detach().numpy()
+        generated_text = self.tokenizer.decode(generated_ids, skip_special_tokens=True)
+        print("Original HF Model Outputs (Torch CPU): \n")
+        print("Prompt:", repr(self.prompt))
+        print("Completion:", repr(generated_text))
+        return generated_ids
+
+
+    def run_kv_model_on_pytorch(self, model, n_layer, padding_shape):
+        """
+        Function responsible for running KV PyTorch model and return the output tokens
+        :param model_hf: pytorch model
+        :param n_layer : int
+        :param padding_shape : List[int]
+        :return generated_ids: numpy.ndarray - output tokens
+        """
+
+        generated_ids = []
+        inputs = self.input_handler.prepare_pytorch_inputs(n_layer, padding_shape)
+
+        pt_outputs = model(**inputs)
+        for i in range(1, self.gen_len):
+            generated_ids.append(pt_outputs["logits"].argmax(-1).reshape(-1, 1))
+            inputs = self.input_handler.update_pytorch_inputs(i, inputs, pt_outputs)
+            pt_outputs = model(**inputs)
+
+        generated_ids.append(pt_outputs["logits"].argmax(-1).reshape(-1, 1))
+        generated_ids = np.concatenate(generated_ids, axis=1)
+        predicted_string = self.tokenizer.batch_decode(generated_ids, skip_special_tokens=True)
+        print("QEff Transformed HF Model Outputs (Torch CPU): \n")
+        print("Prompt:", repr(self.prompt))
+        print("Completion:", repr(predicted_string))
+        return generated_ids
+
+    def run_ort_session(self, inputs, session, n_layer):
+        """
+        Function responsible for running onnxrt session with given inputs and passing retained state outputs to be used for next iteration inputs
+        :param inputs: Dict
+        :param session: 'onnxruntime.capi.onnxruntime_inference_collection.InferenceSession'
+        :param n_layer: int
+        :return outputs: Dict
+        """
+
+        outputs = {}
+        output_names = [x.name for x in session.get_outputs()]
+        session_input_names = [x.name for x in session.get_inputs()]
+        session_inputs = {}
+        for inp_name in session_input_names:
+            if inp_name in inputs.keys():
+                session_inputs[inp_name] = inputs[inp_name]
+        outputs_data = session.run(output_names, session_inputs)
+        ort_outputs = dict(zip(output_names, outputs_data))
+
+        present_key_values = []
+        for i in range(n_layer):
+            if "past_key." + str(i) + "_RetainedState" in ort_outputs:
+                present_key_values.append(ort_outputs["past_key." + str(i) + "_RetainedState"])
+            if "past_value." + str(i) + "_RetainedState" in ort_outputs:
+                present_key_values.append(ort_outputs["past_value." + str(i) + "_RetainedState"])
+
+        outputs["past_key_values"] = present_key_values
+        outputs["logits"] = ort_outputs["logits"]
+
+        return outputs
+
+    def run_kv_model_on_ort(self, model_path, n_layer, padding_shape):
+        """
+        Function responsible for running ONNX model on onnxruntime and return the output tokens
+        :param model_path: str
+        :param n_layer : int
+        :param padding_shape : List[int]
+        :return generated_ids: numpy.ndarray - output tokens
+        """
+
+        # todo:vbaddi; find a better version to do this changes
+        # Currently the gathernd invalid index is set to INT MAX(FP16) and hence fails in OnnxRuntime
+        # Changing the constant value from INT MAX to -1. Fixes the issue.
+        m = onnx.load(model_path, load_external_data=False)
+        for node in m.graph.node:
+            if node.op_type == "Constant":
+                np_tensor = onnx.numpy_helper.to_array(node.attribute[0].t)
+                if len(np_tensor.shape) == 0 and np_tensor.item() == 65504:
+                    node.attribute[0].t.raw_data = np.array(-1).tobytes()
+        
+        onnxruntime_model = model_path[:-5] + "_ort.onnx"
+        onnx.save(m, onnxruntime_model)
+        session = onnxruntime.InferenceSession(onnxruntime_model)
+
+        generated_ids = []
+        inputs = self.input_handler.prepare_ort_inputs(n_layer, padding_shape)
+        ort_outputs = self.run_ort_session(inputs, session, n_layer)
+
+        for i in range(1, self.gen_len):
+            generated_ids.append(ort_outputs["logits"].argmax(-1).reshape(-1, 1))
+            inputs = self.input_handler.update_ort_inputs(i, inputs, ort_outputs, n_layer)
+            ort_outputs = self.run_ort_session(inputs, session, n_layer)
+
+        generated_ids.append(ort_outputs["logits"].argmax(-1).reshape(-1, 1))
+        generated_ids = np.concatenate(generated_ids, axis=1)
+        predicted_string = self.tokenizer.batch_decode(generated_ids, skip_special_tokens=True)
+        print("QEff Transformed Onnx Model Outputs (OnnxRuntime CPU): \n")
+        print("Prompt:", repr(self.prompt))
+        print("Completion:", repr(predicted_string))
+        return generated_ids
+
+    def run_kv_model_on_cloud_ai_100(self, session, n_layer, padding_shape):
+        """
+        Function responsible for running ONNX model on Cloud AI 100 and return the output tokens
+        :param qpc_path: str
+        :param device_id: List[int]
+        :param n_layer : int
+        :param padding_shape : List[int]
+        :return generated_ids: numpy.ndarray - output tokens
+        """
+
+        generated_ids = []
+        inputs = self.input_handler.prepare_cloud_ai_100_inputs(n_layer, padding_shape)
+
+        outputs = session.run(inputs)
+
+        for i in range(1, self.gen_len):
+            generated_ids.append(outputs["logits"].argmax(-1).reshape(-1, 1))
+            inputs = self.input_handler.update_cloud_ai_100_inputs(i, inputs, outputs)
+            session.skip_buffers([x for x in session.input_names + session.output_names if x.startswith("past_")])
+            outputs = session.run(inputs)
+
+        generated_ids.append(outputs["logits"].argmax(-1).reshape(-1, 1))
+        generated_ids = np.concatenate(generated_ids, axis=1)
+        predicted_string = self.tokenizer.batch_decode(generated_ids, skip_special_tokens=True)
+        print("QEff Transformed Model Outputs (Cloud AI 100): \n")
+        print("Prompt:", repr(self.prompt))
+        print("Completion:", repr(predicted_string))
+        return generated_ids