--- conflicted
+++ resolved
@@ -36,16 +36,7 @@
     :prompts_txt_file_path: str. Path to txt file for multiple input prompts
     """
 
-<<<<<<< HEAD
-    if hf_token is not None:
-        login(hf_token)
-
-    # Download tokenizer along with model if it doesn't exist
-    model_hf_path = hf_download(repo_id=model_name, cache_dir=cache_dir, allow_patterns=["*.json", "*.py", "*token*"])
-    tokenizer = AutoTokenizer.from_pretrained(model_hf_path, use_cache=True, padding_side="right")
-=======
     tokenizer = load_hf_tokenizer(model_name, cache_dir, hf_token)
->>>>>>> 4c8b4c9c
 
     batch_size = get_compilation_batch_size(qpc_path)
     prompt: List[str] = check_batch_size_and_num_prompts(prompt, prompts_txt_file_path, batch_size)
